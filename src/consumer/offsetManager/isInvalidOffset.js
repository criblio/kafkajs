<<<<<<< HEAD
const Long = require('../../utils/long')
const isNumber = number => /^-?\d+$/.test(number)
=======
const Long = require('long')
>>>>>>> 1f039d57

module.exports = offset => (!offset && offset !== 0) || Long.fromValue(offset).isNegative()<|MERGE_RESOLUTION|>--- conflicted
+++ resolved
@@ -1,8 +1,3 @@
-<<<<<<< HEAD
 const Long = require('../../utils/long')
-const isNumber = number => /^-?\d+$/.test(number)
-=======
-const Long = require('long')
->>>>>>> 1f039d57
 
 module.exports = offset => (!offset && offset !== 0) || Long.fromValue(offset).isNegative()