// From:
// https://github.com/apache/kafka/blob/trunk/clients/src/main/java/org/apache/kafka/common/resource/ResourceType.java#L31

/**
<<<<<<< HEAD
 * @typedef {number} ACLResourceTypes
 *
 * Enum for ACL Resource Types
 * @readonly
 * @enum {ACLResourceTypes}
 */
=======
 * @deprecated
 * @see https://github.com/tulios/kafkajs/issues/649
 *
 * Use ConfigResourceTypes instead
 */

>>>>>>> f9d7dfec
module.exports = {
  /**
   * Represents any ResourceType which this client cannot understand,
   * perhaps because this client is too old.
   */
  UNKNOWN: 0,
  /**
   * In a filter, matches any ResourceType.
   */
  ANY: 1,
  /**
   * A Kafka topic.
   * @see http://kafka.apache.org/documentation/#topicconfigs
   */
  TOPIC: 2,
  /**
   * A consumer group.
   * @see http://kafka.apache.org/documentation/#consumerconfigs
   */
  GROUP: 3,
  /**
   * The cluster as a whole.
   */
  CLUSTER: 4,
  /**
   * A transactional ID.
   */
  TRANSACTIONAL_ID: 5,
  /**
   * A token ID.
   */
  DELEGATION_TOKEN: 6,
}<|MERGE_RESOLUTION|>--- conflicted
+++ resolved
@@ -2,21 +2,18 @@
 // https://github.com/apache/kafka/blob/trunk/clients/src/main/java/org/apache/kafka/common/resource/ResourceType.java#L31
 
 /**
-<<<<<<< HEAD
  * @typedef {number} ACLResourceTypes
  *
  * Enum for ACL Resource Types
  * @readonly
  * @enum {ACLResourceTypes}
- */
-=======
+ *
  * @deprecated
  * @see https://github.com/tulios/kafkajs/issues/649
  *
  * Use ConfigResourceTypes instead
  */
 
->>>>>>> f9d7dfec
 module.exports = {
   /**
    * Represents any ResourceType which this client cannot understand,
